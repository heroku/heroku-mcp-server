--- conflicted
+++ resolved
@@ -15,7 +15,6 @@
 Note: The Heroku Platform MCP Server is currently in early development. As we continue to enhance and refine the implementation, the available functionality and tools may evolve. We welcome feedback and contributions to help shape
 the future of this project.
 
-<<<<<<< HEAD
 ## Install the Heroku Platform MCP Server
 
 Install the Heroku Platform MCP Server globally using npm:
@@ -25,9 +24,6 @@
 ```
 
 ## Authentication
-=======
-## Installation and configuration
->>>>>>> d1b5ee55
 
 Generate a Heroku authorization token with one of these methods:
 
